//  Copyright (C) 2021-2023 Chronicle Labs, Inc.
//
//  This program is free software: you can redistribute it and/or modify
//  it under the terms of the GNU Affero General Public License as
//  published by the Free Software Foundation, either version 3 of the
//  License, or (at your option) any later version.
//
//  This program is distributed in the hope that it will be useful,
//  but WITHOUT ANY WARRANTY; without even the implied warranty of
//  MERCHANTABILITY or FITNESS FOR A PARTICULAR PURPOSE.  See the
//  GNU Affero General Public License for more details.
//
//  You should have received a copy of the GNU Affero General Public License
//  along with this program.  If not, see <http://www.gnu.org/licenses/>.

use alloy::primitives::Address;
use alloy::providers::fillers::{CachedNonceManager, ChainIdFiller, NonceFiller};
use alloy::providers::{ Provider, ProviderBuilder };
use alloy::rpc::client::ClientBuilder;
use alloy::transports::layers::RetryBackoffLayer;
use clap::Parser;
use env_logger::Env;

use eyre::Result;
use futures_util::lock::Mutex;
use futures_util::TryFutureExt;
use log::{ error, info };
use scribe::contract::EventWithMetadata;
use scribe::events_listener::Poller;
use scribe::metrics;
use std::net::SocketAddr;
use std::sync::Arc;
use std::{ env, panic, path::PathBuf, time::Duration };
use tokio::time::sleep;
use tokio_util::sync::CancellationToken;

use scribe::event_handler;

mod wallet;

use tokio::task::JoinSet;
use tokio::{ select, signal };

use wallet::{ CustomWallet, KeystoreWallet, PrivateKeyWallet };

use metrics_exporter_prometheus::PrometheusBuilder;
use metrics_process::Collector;

#[derive(Parser, Debug)]
#[command(author, version, about)]
/// Challenger searches for `opPoked` events for `ScribeOptimistic` contract.
/// Verifies poke schnorr signature and challenges it, if it's invalid.
struct Cli {
    #[arg(
        short = 'a',
        long,
        help = "ScribeOptimistic contract addresses. Example: `0x891E368fE81cBa2aC6F6cc4b98e684c106e2EF4f`"
    )]
    addresses: Vec<String>,

    #[arg(long, help = "Node HTTP RPC_URL, normally starts with https://****")]
    rpc_url: String,

    #[arg(long, help = "Flashbot Node HTTP RPC_URL, normally starts with https://****")]
    flashbot_rpc_url: String,

    #[arg(
        long = "secret-key",
        help = "Private key in format `0x******` or `*******`. If provided, no need to use --keystore"
    )]
    raw_secret_key: Option<String>,

    #[arg(
        long = "keystore",
        env = "ETH_KEYSTORE",
        help = "Keystore file (NOT FOLDER), path to key .json file. If provided, no need to use --secret-key"
    )]
    keystore_path: Option<PathBuf>,

    #[arg(long = "password", requires = "keystore_path", help = "Key raw password as text")]
    raw_password: Option<String>,

    #[arg(
        long,
        requires = "keystore_path",
        env = "ETH_PASSWORD",
        help = "Path to key password file"
    )]
    password_file: Option<PathBuf>,

    #[arg(long, help = "If no chain_id provided binary will try to get chain_id from given RPC")]
    chain_id: Option<u64>,
}

impl PrivateKeyWallet for Cli {
    fn raw_private_key(&self) -> Option<String> {
        self.raw_secret_key.clone()
    }
}

impl KeystoreWallet for Cli {
    fn keystore_path(&self) -> Option<PathBuf> {
        self.keystore_path.clone()
    }

    fn raw_password(&self) -> Option<String> {
        self.raw_password.clone()
    }

    fn password_file(&self) -> Option<PathBuf> {
        self.password_file.clone()
    }
}

impl CustomWallet for Cli {}

#[tokio::main]
async fn main() -> Result<()> {
    // Setting default log level to info
    env_logger::Builder::from_env(Env::default().default_filter_or("info,challenger=debug")).init();

    let args = Cli::parse();

    log::info!("Using RPC URL: {:?}", &args.rpc_url);

    // Building tx signer for provider
    let signer = args.wallet()?.unwrap();
    info!("Using {:?} for signing transactions.", signer.default_signer().address());
    let nonce_mananger = NonceFiller::<CachedNonceManager>::default();


    // Create new HTTP client with retry backoff layer
    let client = ClientBuilder::default()
        .layer(RetryBackoffLayer::new(15, 200, 300))
        .http(args.rpc_url.parse()?);

    let provider = Arc::new(
        ProviderBuilder::new()
            // Add gas automatic gas field completion
            .with_recommended_fillers()
            // Add chain id request from rpc
            .filler(ChainIdFiller::new(args.chain_id))
            .filler(nonce_mananger.clone())
            // Add default signer
            .wallet(signer.clone())
            .on_client(client)
    );

    // Create new HTTP client for flashbots
    // TODO add correct gas handling etc.
    let flashbot_client = ClientBuilder::default()
        .layer(RetryBackoffLayer::new(15, 200, 300))
        .http(args.flashbot_rpc_url.parse()?);

    let flashbot_provider = Arc::new(
        ProviderBuilder::new()
            // Add gas automatic gas field completion
            .with_recommended_fillers()
            // Add chain id request from rpc
            .filler(ChainIdFiller::new(args.chain_id))
            .filler(nonce_mananger.clone())
            // Add default signer
            .wallet(signer.clone())
            .on_client(flashbot_client)
    );

    // let signer_lock = Arc::new(Mutex::new(signer));

    let mut set = JoinSet::new();
    let cancel_token = CancellationToken::new();

    // Removing duplicates from list of provided addresses
    let mut addresses = args.addresses;
    addresses.dedup();
    let addresses: Vec<Address> = addresses
        .iter()
        .map(|a| a.parse().unwrap())
        .collect::<Vec<_>>();

    // Register Prometheus metrics
    let builder = PrometheusBuilder::new();

<<<<<<< HEAD
    let port = env::var("HTTP_PORT").unwrap_or(String::from("9090")).parse::<u16>().unwrap();

=======
    let port = env::var("HTTP_PORT")
        .unwrap_or(String::from("9090"))
        .parse::<u16>()
        .unwrap();
>>>>>>> f23b4e95
    let addr = SocketAddr::from(([0, 0, 0, 0], port));

    let _ = builder.with_http_listener(addr).install();

    // .expect("failed to install Prometheus recorder");

    log::info!("Starting Prometheus metrics collector on port: {}", port);

    // Add challenger metrics description
    metrics::describe();

    // Add Prometheus metrics help for process metrics
    let collector = Collector::new("challenger_");
    collector.describe();

    let (tx, rx) = tokio::sync::mpsc::channel::<EventWithMetadata>(100);

    // Create events listener
    let mut poller = Poller::new(
        addresses.clone(),
        cancel_token.clone(),
        provider.clone(),
        tx.clone(),
        30
    );

    // Create event distributor
    let mut event_distributor = event_handler::EventDistributor::new(
        addresses.clone(),
        cancel_token.clone(),
        provider.clone(),
        flashbot_provider.clone(),
        rx
    );

    // Run events listener process
    set.spawn(async move {
        log::info!("Starting events listener");
        if let Err(err) = poller.start().await {
            log::error!("Poller error: {:?}", err);
        }
    });

    // Run event distributor process
    set.spawn(async move {
        log::info!("Starting log handler");
        if let Err(err) = event_distributor.start().await {
            log::error!("Log Handler error: {:?}", err);
        }
    });

    // Run metrics collector process
    let metrics_cancelation_token = cancel_token.clone();
    set.spawn(async move {
        let duration = Duration::from_millis(750);
        log::info!("Starting metrics collector");

        loop {
            select! {
                _ = metrics_cancelation_token.cancelled() => {
                    log::info!("Metrics collector stopped");
                    return;
                },
                _ = sleep(duration) => {
                    collector.collect();
                }
            }
        }
    });

    tokio::select! {
        _ = signal::ctrl_c() => {
            info!("Received Ctrl-C, shutting down");
            cancel_token.cancel();
        },

        // some process terminated, no need to wait for others
        res = set.join_next() => {
            match res.unwrap() {
                Ok(_) => {
                    info!("Task terminated without error, shutting down");
                    cancel_token.cancel();
                },
                Err(e) => {
                    error!("Task terminated with error: {:#?}", e.to_string());
                },
            }
        },
    }

    // Wait for all tasks to finish
    set.join_all().await;

    Ok(())
}

#[cfg(test)]
mod tests {
    use std::path::PathBuf;

    use alloy::primitives::address;

    use super::*;

    #[test]
    fn builds_wallet_from_private_key() {
        let cli = Cli {
            addresses: vec![],
            raw_secret_key: Some(
                "def90b5b5cb2d68c5cd9de7b3e6d767cbb1b8d5fd8560bd6c42cbc4a4da30b16".to_string()
            ),
            chain_id: None,
            keystore_path: None,
            raw_password: None,
            password_file: None,
            rpc_url: "http://localhost:8545".to_string(),
            flashbot_rpc_url: "http://localhost:8545".to_string(),
        };

        let wallet = cli.wallet().unwrap().unwrap();

        assert_eq!(
            wallet.default_signer().address(),
            address!("91543660a715018cb35918add3085d08d7194724")
        );

        // Works with `0x` prefix
        let cli = Cli {
            addresses: vec![],
            raw_secret_key: Some(
                "0xdef90b5b5cb2d68c5cd9de7b3e6d767cbb1b8d5fd8560bd6c42cbc4a4da30b16".to_string()
            ),
            chain_id: None,
            keystore_path: None,
            raw_password: None,
            password_file: None,
            rpc_url: "http://localhost:8545".to_string(),
            flashbot_rpc_url: "http://localhost:8545".to_string(),
        };

        let wallet = cli.wallet().unwrap().unwrap();

        assert_eq!(
            wallet.default_signer().address(),
            address!("91543660a715018cb35918add3085d08d7194724")
        );
    }

    #[test]
    fn keystore_works_with_password_in_file() {
        let keystore = PathBuf::from(env!("CARGO_MANIFEST_DIR")).join("tests/fixtures/keystore");
        let keystore_file = keystore.join(
            "UTC--2022-12-20T10-30-43.591916000Z--ec554aeafe75601aaab43bd4621a22284db566c2"
        );

        let keystore_password_file = PathBuf::from(env!("CARGO_MANIFEST_DIR")).join(
            "tests/fixtures/keystore/password"
        );

        let cli = Cli {
            addresses: vec![],
            raw_secret_key: None,
            chain_id: None,
            keystore_path: Some(keystore_file),
            raw_password: None,
            password_file: Some(keystore_password_file),
            rpc_url: "http://localhost:8545".to_string(),
            flashbot_rpc_url: "http://localhost:8545".to_string(),
        };

        let wallet = cli.wallet().unwrap().unwrap();

        assert_eq!(
            wallet.default_signer().address(),
            address!("ec554aeafe75601aaab43bd4621a22284db566c2")
        );
    }

    #[test]
    fn keystore_works_with_raw_password() {
        let keystore = PathBuf::from(env!("CARGO_MANIFEST_DIR")).join("tests/fixtures/keystore");
        let keystore_file = keystore.join(
            "UTC--2022-12-20T10-30-43.591916000Z--ec554aeafe75601aaab43bd4621a22284db566c2"
        );

        let cli = Cli {
            addresses: vec![],
            raw_secret_key: None,
            chain_id: None,
            keystore_path: Some(keystore_file),
            raw_password: Some("keystorepassword".to_string()),
            password_file: None,
            rpc_url: "http://localhost:8545".to_string(),
            flashbot_rpc_url: "http://localhost:8545".to_string(),
        };

        let wallet = cli.wallet().unwrap().unwrap();

        assert_eq!(
            wallet.default_signer().address(),
            address!("ec554aeafe75601aaab43bd4621a22284db566c2")
        );
    }
}

#[cfg(test)]
mod integration_tests {
    use core::panic;
    use std::cell::Cell;
    use std::sync::Arc;
    use std::time::Duration;
    use std::vec;

    use alloy::hex;
    use alloy::network::{ Ethereum, EthereumWallet, Network, NetworkWallet };
    use alloy::node_bindings::{ Anvil, AnvilInstance };
    use alloy::primitives::U256;
    use alloy::primitives::{ Address, FixedBytes };
    use alloy::providers::ext::AnvilApi;
    use alloy::providers::fillers::{
        BlobGasFiller,
        CachedNonceManager,
        ChainIdFiller,
        FillProvider,
        GasFiller,
        JoinFill,
        NonceFiller,
        WalletFiller,
    };
    use alloy::providers::{ Identity, Provider, ProviderBuilder, RootProvider };
    use alloy::rpc::client::ClientBuilder;
    use alloy::signers::local::PrivateKeySigner;
    use alloy::signers::SignerSync;
    use alloy::transports::http::reqwest::Url;
    use alloy::transports::http::{ Client, Http };
    use alloy::transports::layers::RetryBackoffLayer;
    use alloy::transports::Transport;
    use futures_util::future::join_all;
    use scribe::contract::EventWithMetadata;
    use scribe::event_handler;
    use scribe::events_listener::Poller;
    use scribe_optimistic::{
        IScribe,
        LibSecp256k1,
        ScribeOptimisitic,
        ScribeOptimisitic::ScribeOptimisiticInstance,
    };
    use tokio::task::JoinSet;
    use tokio_util::sync::CancellationToken;

    // In a seperate module due to problems with autoformatter
    #[rustfmt::skip]
    mod scribe_optimistic {
        use alloy::sol;
        sol!(
            #[allow(missing_docs)]
            #[sol(rpc)]
            #[derive(Debug)]
            ScribeOptimisitic,
            "tests/fixtures/bytecode/ScribeOptimistic.json"
        );
    }

    type AnvilProvider = Arc<
        FillProvider<
            JoinFill<
                JoinFill<
                    JoinFill<
                        JoinFill<
                            Identity,
                            JoinFill<
                                GasFiller,
                                JoinFill<BlobGasFiller, JoinFill<NonceFiller, ChainIdFiller>>
                            >
                        >,
                        WalletFiller<EthereumWallet>
                    >,
                    ChainIdFiller
                >,
                NonceFiller<CachedNonceManager>
            >,
            RootProvider<Http<Client>>,
            Http<Client>,
            Ethereum
        >
    >;

    const PRIVATE_KEY: &str = "d4cf162c2e26ff75095922ea108d516ff07bdd732f050e64ced632980f11320b";

    // -- Tests --

    #[tokio::test]
    async fn challenge_contract() {
        // Test an invalid poke on multiple scribe instances is successfully challenged
        const NUM_SCRIBE_INSTANCES: usize = 100;

        // ------------------------------------------------------------------------------------------------------------
        let private_key = PRIVATE_KEY;
        let (anvil, anvil_provider, signer) = create_anvil_instances(private_key, 8545).await;

        // set to a low current time for now, this avoids having stale poke error later
        anvil_provider.anvil_set_time(1000).await.expect("Failed to set time");



        let mut deployments = vec![];
        let mut scribes = vec![];
        for i in 0..NUM_SCRIBE_INSTANCES {
            deployments.push(deploy_scribe(anvil_provider.clone(), signer.clone()));
            // Only deploy at most 30 in parralell
            if i%30 == 0{
                scribes.append(&mut join_all(deployments).await);
                deployments = vec![];
            }
        }
        scribes.append(&mut join_all(deployments).await);
        let mut scribe_addresses = vec![];

        let mut balance_updates = vec![];
        for i in 0..NUM_SCRIBE_INSTANCES {
            let scribe_optimistic = &scribes[i];
            scribe_addresses.push(scribe_optimistic.address().clone());
            balance_updates.push(
                anvil_provider.anvil_set_balance(
                    scribes[i].address().clone(),
                    U256::from_str_radix("1000000000000000000000000000000000000000", 10).unwrap()
                )
            );
        }
        for balance_update in join_all(balance_updates).await {
            balance_update.expect("Unable to set balance");
        }

        // Update current anvil time to be far from last scribe config update
        let current_timestamp = (chrono::Utc::now().timestamp() as u64) - 100;
        anvil_provider.anvil_set_time(current_timestamp).await.expect("Failed to set time");

        // ------------------------------------------------------------------------------------------------------------
        let cancel_token: CancellationToken = CancellationToken::new();

        // start the event listener as a sub process
        {
            let signer: EthereumWallet = EthereumWallet::new(PrivateKeySigner::random());
            anvil_provider
                .anvil_set_balance(
                    signer.default_signer().address().clone(),
                    U256::from_str_radix("1000000000000000000000000000000000000000", 10).unwrap()
                ).await
                .expect("Unable to set balance");
            let addresses = scribe_addresses.clone();
            let cancel_token = cancel_token.clone();
            let url = anvil.endpoint_url();
            let signer = signer.clone();
            tokio::spawn(async move {
                start_event_listener(url, signer, cancel_token, addresses).await;
            });
        }

        // Let first poll occur on poller
        tokio::time::sleep(tokio::time::Duration::from_millis(1200)).await;

        // Increase current block count to move away from poller intialisation block
        anvil_provider
            .anvil_mine(Some(U256::from(1)), Some(U256::from(1))).await
            .expect("Failed to mine");

        // ------------------------------------------------------------------------------------------------------------
        let mut invalid_pokes = vec![];
        for i in 0..NUM_SCRIBE_INSTANCES {
            // Assert that the current contract balance is not 0
            let balance = anvil_provider
                .get_balance(scribe_addresses[i]).await
                .expect("Failed to get balance");
            assert_ne!(balance, U256::from(0));
            invalid_pokes.push(make_invalid_op_poke(current_timestamp, private_key, &scribes[i]));
        }
        join_all(invalid_pokes).await;

        // Mine at least one block to ensure log is processed
        anvil_provider
            .anvil_mine(Some(U256::from(1)), Some(U256::from(1))).await
            .expect("Failed to mine");

        let result = join_all(
            (0..NUM_SCRIBE_INSTANCES)
                .map(|i| poll_balance_is_zero(&anvil_provider, &scribe_addresses[i], 10))
            )
            .await.iter().all(|&result| result);


        // Poll to check that the challenge started log is found,
        // (to ensure log hasn't been changed as its non appearance is looked for in other tests)
        for i in 0..5 {
            let success: Cell<bool> = Cell::new(false);
            testing_logger::validate(|captured_logs| {
                let mut found: bool = false;
                for log in captured_logs {
                    found |= log.body.to_lowercase().contains(&"Challenge started".to_lowercase());
                }
                success.set(found);
            });
            if success.get() {
                break;
            }
            tokio::time::sleep(tokio::time::Duration::from_millis(500)).await;
            if i == 4 {
                panic!("Failed to find log");
            }
        }

        if result {
            cancel_token.cancel();
            return;
        }
        cancel_token.cancel();
        panic!("Failed to challenge");
    }

    #[tokio::test]
    async fn dont_challenge_outside_challenge_period() {
        testing_logger::setup();
        // Test an invalid poke on multiple scribe instances is successfully challenged
        // ------------------------------------------------------------------------------------------------------------
        let private_key = PRIVATE_KEY;
        // Use a new port for each test to avoid conflicts if tests run in parrallel
        let (anvil, anvil_provider, signer) = create_anvil_instances(private_key, 8546).await;

        // Set to a low current time for now, this avoids having stale poke error later
        anvil_provider.anvil_set_time(1000).await.expect("Failed to set time");

        // Deploy scribe instance
        let scribe_optimistic = deploy_scribe(anvil_provider.clone(), signer.clone()).await;
        anvil_provider
            .anvil_set_balance(
                scribe_optimistic.address().clone(),
                U256::from_str_radix("1000000000000000000000000000000000000000", 10).unwrap()
            ).await
            .expect("Unable to set balance");

        // Update current anvil time to be far from last scribe config update
        // Set the anvil time to be in the past to ensure the challenge period is exceeded later
        let current_timestamp = (chrono::Utc::now().timestamp() as u64) - 400;
        anvil_provider.anvil_set_time(current_timestamp).await.expect("Failed to set time");

        // ------------------------------------------------------------------------------------------------------------
        let cancel_token: CancellationToken = CancellationToken::new();

        // start the event listener as a sub process
        {
            let signer: EthereumWallet = EthereumWallet::new(PrivateKeySigner::random());
            anvil_provider
                .anvil_set_balance(
                    signer.default_signer().address().clone(),
                    U256::from_str_radix("1000000000000000000000000000000000000000", 10).unwrap()
                ).await
                .expect("Unable to set balance");
            let addresses = vec![scribe_optimistic.address().clone()];
            let cancel_token = cancel_token.clone();
            let url = anvil.endpoint_url();
            let signer = signer.clone();
            tokio::spawn(async move {
                start_event_listener(url, signer, cancel_token, addresses).await;
            });
        }
        // Let first poll occur on poller
        tokio::time::sleep(tokio::time::Duration::from_millis(1200)).await;

        // Increase current block count to move away from poller intialisation block
        anvil_provider
            .anvil_mine(Some(U256::from(1)), Some(U256::from(1))).await
            .expect("Failed to mine");

        // ------------------------------------------------------------------------------------------------------------
        // Assert that the current contract balance is not 0
        let balance = anvil_provider
            .get_balance(scribe_optimistic.address().clone()).await
            .expect("Failed to get balance");
        assert_ne!(balance, U256::from(0));

        // Make invalid poke, but since the anvil time is not in sync with chrono time will be in the past
        let current_timestamp = chrono::Utc::now().timestamp() as u64;
        make_invalid_op_poke(current_timestamp - 500, private_key, &scribe_optimistic).await;

        // Mine at least one block to ensure log is processed
        anvil_provider
            .anvil_mine(Some(U256::from(1)), Some(U256::from(1))).await
            .expect("Failed to mine");

        // Poll till expected logs are found
        // Assert challenge started log not found
        // Ensure the challenge was never created
        for _ in 1..5 {
            let success = Cell::new(false);
            testing_logger::validate(|captured_logs| {
                let mut found: bool = false;
                for log in captured_logs {
                    assert!(
                        !log.body.to_lowercase().contains(&"Challenge started".to_lowercase()),
                        "Challenge started log found"
                    );
                    found |= log.body
                        .to_lowercase()
                        .contains(&"OpPoked received outside of challenge period".to_lowercase());
                }
                success.set(found);
            });
            if success.get() {
                return;
            }
            tokio::time::sleep(tokio::time::Duration::from_millis(500)).await;
        }
        panic!("Failed to find log");
    }

    // TODO: test dont challenge if receive op challenged

    // TODO: test flashbotnused first, fallback to normal rpc

    // -- Helper functions --

    async fn create_anvil_instances(
        private_key: &str,
        port: u16
    ) -> (AnvilInstance, AnvilProvider, EthereumWallet) {
        let anvil: AnvilInstance = Anvil::new()
            .port(port)
            .chain_id(31337)
            .block_time_f64(0.1)
            .try_spawn()
            .expect("Failed to spawn anvil");

        let signer: EthereumWallet = EthereumWallet::new(
            private_key.parse::<PrivateKeySigner>().unwrap()
        );

        let anvil_provider = Arc::new(
            ProviderBuilder::new()
                // .with_cached_nonce_management()
                .with_recommended_fillers()
                .wallet(signer.clone())
                .filler(ChainIdFiller::new(Some(31337)))
                .filler(NonceFiller::<CachedNonceManager>::default())
                .on_http(anvil.endpoint_url())
        );

        // set initial balance for deployer
        anvil_provider
            .anvil_set_balance(
                signer.default_signer().address(),
                U256::from_str_radix("1000000000000000000000000000000000000000", 10).unwrap()
            ).await
            .expect("Unable to set balance");

        // configure anvil settings
        anvil_provider.anvil_set_auto_mine(true).await.expect("Failed to set auto mine");
        anvil_provider
            .anvil_mine(Some(U256::from(3)), Some(U256::from(3))).await
            .expect("Failed to mine");
        anvil_provider
            .anvil_impersonate_account(signer.default_signer().address().clone()).await
            .expect("Failed to impersonate account");

        return (anvil, anvil_provider, signer);
    }

    async fn deploy_scribe<P: Provider<T, N>, T: Clone + Transport, N: Network>(
        provider: P,
        signer: EthereumWallet
    ) -> ScribeOptimisiticInstance<T, P, N> {
        // deploy scribe instance
        let initial_authed = signer.default_signer().address();
        // let private_key = signer.
        let wat: [u8; 32] = hex!(
            "
            0123456789abcdef0123456789abcdef
            0123456789abcdef0123456789abcdef
        "
        );
        let scribe_optimistic = ScribeOptimisitic::deploy(
            provider,
            initial_authed.clone(),
            FixedBytes(wat).clone()
        );
        let scribe_optimistic = scribe_optimistic.await.unwrap();
        let receipt = scribe_optimistic.setBar(1);
        let receipt = receipt.send().await.expect("Failed to set bar");
        receipt.with_timeout(Some(Duration::from_secs(15))).watch().await.expect("Failed to set bar");

        // TODO generate the public key and v r s from private key
        // lift validator
        let pub_key = LibSecp256k1::Point {
            x: U256::from_str_radix(
                "95726579611468854699048782904089382286224374897874075137780214269565012360365",
                10
            ).unwrap(),
            y: U256::from_str_radix(
                "95517337328947037046967076057450300670379811052080651187456799621439597083272",
                10
            ).unwrap(),
        };
        let ecdsa_data = IScribe::ECDSAData {
            v: 0x1b,
            r: FixedBytes(hex!("0ced9fd231ad454eaac301d6e15a56b6aaa839a55d664757e3ace927e95948ec")),
            s: FixedBytes(hex!("21b2813ad85945f320d7728fbfc9b83cbbb564135e67c16db16d5f4e74392119")),
        };
        let receipt = scribe_optimistic.lift_0(pub_key, ecdsa_data);
        let receipt = receipt.send().await.expect("Failed to lift validator");
        receipt.with_timeout(Some(Duration::from_secs(15))).watch().await.expect("Failed to lift validator");

        // set challenge period
        let receipt = scribe_optimistic.setOpChallengePeriod(300);
        let receipt = receipt.send().await.expect("Failed to lift validator");
        receipt.with_timeout(Some(Duration::from_secs(15))).watch().await.expect("Failed to set opChallenge");

        return scribe_optimistic;
    }

    async fn start_event_listener(
        url: Url,
        signer: EthereumWallet,
        cancel_token: CancellationToken,
        addresses: Vec<Address>
    ) {
        let client = ClientBuilder::default().layer(RetryBackoffLayer::new(15, 200, 300)).http(url);

        let nonce_mananger = NonceFiller::<CachedNonceManager>::default();

        let provider = Arc::new(
            ProviderBuilder::new()
                .with_recommended_fillers()

                .filler(ChainIdFiller::new(Some(31337)))
                .filler(nonce_mananger.clone())
                .wallet(signer.clone())
                .on_client(client)
        );

        let flashbot_provider = provider.clone();

        let mut set: JoinSet<()> = JoinSet::new();
        let (tx, rx) = tokio::sync::mpsc::channel::<EventWithMetadata>(100);

        // let addresses = vec![scribe_optimisitic.address().clone()];

        // Create events listener
        let mut poller = Poller::new(
            addresses.clone(),
            cancel_token.clone(),
            provider.clone(),
            tx.clone(),
            1
        );

        // Create event distributor
        let mut event_distributor = event_handler::EventDistributor::new(
            addresses.clone(),
            cancel_token.clone(),
            provider.clone(),
            flashbot_provider.clone(),
            rx
        );

        // Run events listener process
        set.spawn(async move {
            log::info!("Starting events listener");
            if let Err(err) = poller.start().await {
                log::error!("Poller error: {:?}", err);
            }
        });

        // Run event distributor process
        set.spawn(async move {
            log::info!("Starting log handler");
            if let Err(err) = event_distributor.start().await {
                log::error!("Log Handler error: {:?}", err);
            }
        });

        while let Some(res) = set.join_next().await {
            match res {
                Ok(_) => log::info!("Task completed successfully"),
                Err(err) => log::error!("Task failed: {:?}", err),
            }
        }
    }

    async fn poll_balance_is_zero(
        anvil_provider: &AnvilProvider,
        address: &Address,
        timeout: u64
    ) -> bool {
        let start_time = chrono::Utc::now().timestamp() as u64;
        while (chrono::Utc::now().timestamp() as u64) < start_time + timeout {
            let balance = anvil_provider
                .get_balance(address.clone()).await
                .expect("Failed to get balance");
            if balance == U256::from(0) {
                return true;
            }
            anvil_provider
                .anvil_mine(Some(U256::from(1)), Some(U256::from(1))).await
                .expect("Failed to mine");
            tokio::time::sleep(tokio::time::Duration::from_millis(500)).await;
        }
        return false;
    }

    async fn make_invalid_op_poke(
        age: u64,
        private_key: &str,
        scribe_optimisitic: &ScribeOptimisiticInstance<Http<Client>, AnvilProvider, Ethereum>
    ) {
        let poke_data: IScribe::PokeData = IScribe::PokeData {
            val: 10,
            age: age as u32,
        };
        let schnorr_data = IScribe::SchnorrData {
            signature: FixedBytes(
                hex!("0000000000000000000000000000000000000000000000000000000000000000")
            ),
            commitment: alloy::primitives::Address::ZERO.clone(),
            feedIds: hex!("00").into(),
        };
        let op_poke_message = scribe_optimisitic
            .constructOpPokeMessage(poke_data.clone(), schnorr_data.clone())
            .call().await
            .expect("Failed to read current age");
        let op_poke_message = op_poke_message._0;
        let ecdsa_signer = private_key
            .parse::<PrivateKeySigner>()
            .expect("Failed to parse private key");
        let signature = ecdsa_signer
            .sign_hash_sync(&op_poke_message)
            .expect("Failed to sign message");
        let ecdsa_data = IScribe::ECDSAData {
            v: 0x1b + (signature.v().to_u64() as u8),
            r: FixedBytes(signature.r().to_be_bytes()),
            s: FixedBytes(signature.s().to_be_bytes()),
        };

        // Make the invalid poke
        let receipt = scribe_optimisitic.opPoke(
            poke_data.clone(),
            schnorr_data.clone(),
            ecdsa_data
        );
        let receipt = receipt.send().await.expect("Failed to send op poke");
        receipt.watch().await.expect("Failed to watch op poke");
    }
}<|MERGE_RESOLUTION|>--- conflicted
+++ resolved
@@ -180,15 +180,10 @@
     // Register Prometheus metrics
     let builder = PrometheusBuilder::new();
 
-<<<<<<< HEAD
-    let port = env::var("HTTP_PORT").unwrap_or(String::from("9090")).parse::<u16>().unwrap();
-
-=======
     let port = env::var("HTTP_PORT")
         .unwrap_or(String::from("9090"))
         .parse::<u16>()
         .unwrap();
->>>>>>> f23b4e95
     let addr = SocketAddr::from(([0, 0, 0, 0], port));
 
     let _ = builder.with_http_listener(addr).install();
